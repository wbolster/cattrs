import sys
from os import environ

import pytest
from hypothesis import HealthCheck, settings

from cattrs import BaseConverter, Converter


@pytest.fixture(params=(True, False))
def genconverter(request):
    return Converter(detailed_validation=request.param)


@pytest.fixture(params=(True, False))
def converter(request, converter_cls):
    return converter_cls(detailed_validation=request.param)


@pytest.fixture(params=(BaseConverter, Converter), scope="session")
def converter_cls(request):
    return request.param


settings.register_profile(
    "tests", suppress_health_check=(HealthCheck.too_slow,), deadline=None
)
settings.register_profile("fast", settings.get_profile("tests"), max_examples=10)

settings.load_profile("fast" if "FAST" in environ else "tests")

<<<<<<< HEAD
if sys.version_info < (3, 12):
    collect_ignore_glob = ["*_695.py"]
=======
collect_ignore = []
if sys.version_info < (3, 10):
    collect_ignore.append("test_generics_604.py")
>>>>>>> 5dc43b3f
<|MERGE_RESOLUTION|>--- conflicted
+++ resolved
@@ -29,11 +29,9 @@
 
 settings.load_profile("fast" if "FAST" in environ else "tests")
 
-<<<<<<< HEAD
 if sys.version_info < (3, 12):
     collect_ignore_glob = ["*_695.py"]
-=======
+
 collect_ignore = []
 if sys.version_info < (3, 10):
-    collect_ignore.append("test_generics_604.py")
->>>>>>> 5dc43b3f
+    collect_ignore.append("test_generics_604.py")